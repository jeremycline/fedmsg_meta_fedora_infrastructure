--- conflicted
+++ resolved
@@ -98,11 +98,8 @@
             "badges=fedmsg_meta_fedora_infrastructure.badges:BadgesProcessor",
             "ansible=fedmsg_meta_fedora_infrastructure.ansible:AnsibleProcessor",
             "datanommer=fedmsg_meta_fedora_infrastructure.datanommer:DatanommerProcessor",
-<<<<<<< HEAD
             "nuancier=fedmsg_meta_fedora_infrastructure.nuancier:NuancierProcessor",
-=======
             "fedocal=fedmsg_meta_fedora_infrastructure.fedocal:FedocalProcessor",
->>>>>>> 87fd59bd
         ]
     }
 )
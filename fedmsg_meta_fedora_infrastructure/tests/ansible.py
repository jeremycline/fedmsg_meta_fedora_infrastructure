--- conflicted
+++ resolved
@@ -64,12 +64,7 @@
     run fedoraproject.org.  Here's an example with a playbook that has been
     checked into our SCM repo.
     """
-<<<<<<< HEAD
-
-    expected_title = "ansible.playbook.complete (unsigned)"
-=======
     expected_title = "ansible.playbook.complete"
->>>>>>> 1928d92b
     expected_subti = "ralph's playbooks/groups/badges-backend.yml playbook" +\
         " run completed"
     expected_link = "http://infrastructure.fedoraproject.org/cgit/" +\
